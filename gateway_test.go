--- conflicted
+++ resolved
@@ -14,12 +14,7 @@
 	"github.com/pires/go-proxyproto"
 )
 
-<<<<<<< HEAD
 var serverDomain string = "infrared.gateway"
-=======
-var serverAddr = "infrared.gateway"
-var dialWait = 5 * time.Millisecond // Startup time for gateway
->>>>>>> 0c7641df
 
 type testError struct {
 	Error   error
@@ -75,12 +70,12 @@
 	return hs.Marshal()
 }
 
-<<<<<<< HEAD
 func configToProxies(config *ProxyConfig) []*Proxy {
 	proxyConfigs := make([]*ProxyConfig, 0)
 	proxyConfigs = append(proxyConfigs, config)
 	return configsToProxies(proxyConfigs)
-=======
+}
+
 func createProxyProtocolHeader() proxyproto.Header {
 	return proxyproto.Header{
 		Version:           2,
@@ -97,15 +92,6 @@
 	}
 }
 
-func startGatewayWithConfig(config *ProxyConfig) *testError {
-	var proxies []*Proxy
-	proxy := &Proxy{Config: config}
-	proxies = append(proxies, proxy)
-
-	return startGatewayProxies(proxies)
->>>>>>> 0c7641df
-}
-
 func configsToProxies(config []*ProxyConfig) []*Proxy {
 	var proxies []*Proxy
 	for _, c := range config {
@@ -127,15 +113,12 @@
 	return nil
 }
 
-<<<<<<< HEAD
 func statusPKWithVersion(name string) StatusConfig {
 	samples := make([]PlayerSample, 0)
 	return StatusConfig{VersionName: name, ProtocolNumber: 754,
 		MaxPlayers: 20, PlayersOnline: 0, PlayerSamples: samples, MOTD: "Server MOTD"}
 }
 
-var serverVersionName string = "Infrared-test-online"
-=======
 func sendProxyProtocolHeader(rconn Conn) *testError {
 	header := createProxyProtocolHeader()
 	if _, err := header.WriteTo(rconn); err != nil {
@@ -145,10 +128,6 @@
 }
 
 var serverVersionName = "Infrared-test-online"
-var samples = make([]PlayerSample, 0)
-var statusConfig = StatusConfig{VersionName: serverVersionName, ProtocolNumber: 754,
-	MaxPlayers: 20, PlayersOnline: 0, PlayerSamples: samples, MOTD: "Server MOTD"}
->>>>>>> 0c7641df
 
 var onlineStatus = StatusConfig{
 	VersionName:    "Infrared 1.16.5 Online",
@@ -164,118 +143,11 @@
 	MOTD:           "Powered by Infrared",
 }
 
-<<<<<<< HEAD
-func TestStatusRequest(t *testing.T) {
-	tt := []struct {
-		name            string
-		portEnd         int
-		onlineStatus    StatusConfig
-		offlineStatus   StatusConfig
-		activeServer    bool
-		expectedVersion string
-	}{
-		{
-			name:            "ServerOnlineWithoutConfig",
-			portEnd:         570,
-			activeServer:    true,
-			expectedVersion: serverVersionName,
-		},
-		{
-			name:            "ServerOfflineWithoutConfig",
-			portEnd:         571,
-			activeServer:    false,
-			expectedVersion: "",
-		},
-		{
-			name:            "ServerOnlineWithConfig",
-			portEnd:         572,
-			onlineStatus:    onlineStatus,
-			offlineStatus:   offlineStatus,
-			activeServer:    true,
-			expectedVersion: onlineStatus.VersionName,
-		},
-		{
-			name:            "ServerOfflineWithConfig",
-			portEnd:         573,
-			onlineStatus:    onlineStatus,
-			offlineStatus:   offlineStatus,
-			activeServer:    false,
-			expectedVersion: offlineStatus.VersionName,
-		},
-	}
-
-	for _, tc := range tt {
-		t.Run(tc.name, func(t *testing.T) {
-			wg := &sync.WaitGroup{}
-			errorCh := make(chan *testError)
-			resultCh := make(chan bool)
-			wg.Add(1)
-			go func(wg *sync.WaitGroup) {
-				config := proxyConfigWithPortEnd(tc.portEnd)
-				config.OnlineStatus = tc.onlineStatus
-				config.OfflineStatus = tc.offlineStatus
-
-				gateway := Gateway{}
-				proxies := configToProxies(config)
-				if err := gateway.ListenAndServe(proxies); err != nil {
-					errorCh <- &testError{err, "Can't start gateway"}
-				}
-				wg.Done()
-				gateway.KeepProcessActive()
-			}(wg)
-
-			if tc.activeServer {
-				wg.Add(1)
-				serverC := statusListenerConfig{}
-				serverC.status = statusPKWithVersion(serverVersionName)
-				serverC.addr = serverAddr(tc.portEnd)
-				go func() {
-					statusListen(serverC, errorCh)
-					wg.Done()
-				}()
-			}
-
-			wg.Wait()
-			go func() {
-				pk := createStatusHandshake(tc.portEnd)
-				config := statusDialConfig{
-					pk:           pk,
-					expectedName: tc.expectedVersion,
-					gatewayAddr:  gatewayAddr(tc.portEnd),
-				}
-				same, err := statusDial(config)
-				if err != nil {
-					errorCh <- err
-				}
-				resultCh <- same
-			}()
-
-			select {
-			case err := <-errorCh:
-				t.Fatalf("Unexpected Error in test: %s\n%v", err.Message, err.Error)
-			case r := <-resultCh:
-				if !r {
-					t.Fail()
-				}
-			}
-		})
-	}
-}
-
 type statusListenerConfig struct {
 	id     int
 	addr   string
 	status StatusConfig
 }
-=======
-func startStatusListen(portEnd int) *testError {
-	listenAddr := listenAddr(portEnd)
-	listener, err := Listen(listenAddr)
-	if err != nil {
-		return &testError{err, fmt.Sprintf("Can't listen to %v", listenAddr)}
-	}
-	defer listener.Close()
->>>>>>> 0c7641df
 
 func statusListen(c statusListenerConfig, errorCh chan *testError) {
 	listener, err := Listen(c.addr)
@@ -303,37 +175,27 @@
 	}()
 }
 
-<<<<<<< HEAD
 type statusDialConfig struct {
-	pk           protocol.Packet
-	expectedName string
-	gatewayAddr  string
+	pk               protocol.Packet
+	expectedName     string
+	gatewayAddr      string
+	useProxyProtocol bool
 }
 
 func statusDial(c statusDialConfig) (bool, *testError) {
 	conn, err := Dial(c.gatewayAddr)
-=======
-func startStatusDial(portEnd int, useProxyProtocolHeader bool, expectedName string) (bool, *testError) {
-	time.Sleep(dialWait) // Startup time for gateway
-	gatewayAddr := gatewayAddr(portEnd)
-	conn, err := Dial(gatewayAddr)
->>>>>>> 0c7641df
 	if err != nil {
 		return false, &testError{err, "Can't make a connection with gateway"}
 	}
 	defer conn.Close()
 
-<<<<<<< HEAD
-	if err := sendHandshake(conn, c.pk); err != nil {
-=======
-	if useProxyProtocolHeader {
+	if c.useProxyProtocol {
 		if err := sendProxyProtocolHeader(conn); err != nil {
 			return false, err
 		}
 	}
 
-	if err := sendHandshake(conn, portEnd); err != nil {
->>>>>>> 0c7641df
+	if err := sendHandshake(conn, c.pk); err != nil {
 		return false, err
 	}
 
@@ -381,7 +243,7 @@
 }
 
 func startProxyProtoListen(portEnd int, shareCh chan<- string) *testError {
-	listenAddr := listenAddr(portEnd)
+	listenAddr := serverAddr(portEnd)
 	listener, err := Listen(listenAddr)
 	if err != nil {
 		return &testError{err, fmt.Sprintf("Can't listen to %v", listenAddr)}
@@ -402,7 +264,6 @@
 }
 
 func startProxyProtoDial(portEnd int, shareCh <-chan string, validator func(ip1, ip2 string) bool) (bool, *testError) {
-	time.Sleep(dialWait) // Startup time for gateway
 	gatewayAddr := gatewayAddr(portEnd)
 	conn, err := createConnWithFakeIP(gatewayAddr)
 	if err != nil {
@@ -410,7 +271,7 @@
 	}
 	defer conn.Close()
 
-	if err := sendHandshake(conn, portEnd); err != nil {
+	if err := sendHandshakePort(conn, portEnd); err != nil {
 		return false, err
 	}
 
@@ -422,73 +283,83 @@
 
 func TestStatusRequest(t *testing.T) {
 	tt := []struct {
-		name                   string
-		portEnd                int
-		onlineStatus           StatusConfig
-		offlineStatus          StatusConfig
-		activeServer           bool
-		expectedVersion        string
-		useProxyProtocolHeader bool
+		name            string
+		portEnd         int
+		onlineStatus    StatusConfig
+		offlineStatus   StatusConfig
+		activeServer    bool
+		expectedVersion string
 	}{
 		{
-			name:                   "ServerOnlineWithoutConfigAndWithoutProxyProtocolHeader",
-			portEnd:                570,
-			activeServer:           true,
-			expectedVersion:        serverVersionName,
-			useProxyProtocolHeader: false,
-		},
-		{
-			name:                   "ServerOfflineWithoutConfigWithoutProxyProtocolHeader",
-			portEnd:                571,
-			activeServer:           false,
-			expectedVersion:        "",
-			useProxyProtocolHeader: false,
-		},
-		{
-			name:                   "ServerOnlineWithConfigWithoutProxyProtocolHeader",
-			portEnd:                572,
-			onlineStatus:           onlineStatus,
-			offlineStatus:          offlineStatus,
-			activeServer:           true,
-			expectedVersion:        onlineStatus.VersionName,
-			useProxyProtocolHeader: false,
-		},
-		{
-			name:                   "ServerOfflineWithConfigWithProxyProtocolHeader",
-			portEnd:                573,
-			onlineStatus:           onlineStatus,
-			offlineStatus:          offlineStatus,
-			activeServer:           false,
-			expectedVersion:        offlineStatus.VersionName,
-			useProxyProtocolHeader: true,
+			name:            "ServerOnlineWithoutConfig",
+			portEnd:         570,
+			activeServer:    true,
+			expectedVersion: serverVersionName,
+		},
+		{
+			name:            "ServerOfflineWithoutConfig",
+			portEnd:         571,
+			activeServer:    false,
+			expectedVersion: "",
+		},
+		{
+			name:            "ServerOnlineWithConfig",
+			portEnd:         572,
+			onlineStatus:    onlineStatus,
+			offlineStatus:   offlineStatus,
+			activeServer:    true,
+			expectedVersion: onlineStatus.VersionName,
+		},
+		{
+			name:            "ServerOfflineWithConfig",
+			portEnd:         573,
+			onlineStatus:    onlineStatus,
+			offlineStatus:   offlineStatus,
+			activeServer:    false,
+			expectedVersion: offlineStatus.VersionName,
 		},
 	}
 
 	for _, tc := range tt {
 		t.Run(tc.name, func(t *testing.T) {
+			wg := &sync.WaitGroup{}
 			errorCh := make(chan *testError)
 			resultCh := make(chan bool)
-
-			go func() {
-				config := createBasicProxyConfig(tc.portEnd)
+			wg.Add(1)
+			go func(wg *sync.WaitGroup) {
+				config := proxyConfigWithPortEnd(tc.portEnd)
 				config.OnlineStatus = tc.onlineStatus
 				config.OfflineStatus = tc.offlineStatus
 
-				if err := startGatewayWithConfig(config); err != nil {
-					errorCh <- err
-				}
-			}()
+				gateway := Gateway{}
+				proxies := configToProxies(config)
+				if err := gateway.ListenAndServe(proxies); err != nil {
+					errorCh <- &testError{err, "Can't start gateway"}
+				}
+				wg.Done()
+				gateway.KeepProcessActive()
+			}(wg)
 
 			if tc.activeServer {
+				wg.Add(1)
+				serverC := statusListenerConfig{}
+				serverC.status = statusPKWithVersion(serverVersionName)
+				serverC.addr = serverAddr(tc.portEnd)
 				go func() {
-					if err := startStatusListen(tc.portEnd); err != nil {
-						errorCh <- err
-					}
+					statusListen(serverC, errorCh)
+					wg.Done()
 				}()
 			}
 
+			wg.Wait()
 			go func() {
-				same, err := startStatusDial(tc.portEnd, tc.useProxyProtocolHeader, tc.expectedVersion)
+				pk := createStatusHandshake(tc.portEnd)
+				config := statusDialConfig{
+					pk:           pk,
+					expectedName: tc.expectedVersion,
+					gatewayAddr:  gatewayAddr(tc.portEnd),
+				}
+				same, err := statusDial(config)
 				if err != nil {
 					errorCh <- err
 				}
@@ -576,46 +447,6 @@
 
 		})
 	}
-<<<<<<< HEAD
-}
-
-func startProxyProtoListen(portEnd int, shareCh chan<- string) *testError {
-	listenAddr := serverAddr(portEnd)
-	listener, err := Listen(listenAddr)
-	if err != nil {
-		return &testError{err, fmt.Sprintf("Can't listen to %v", listenAddr)}
-	}
-	defer listener.Close()
-
-	proxyListener := &proxyproto.Listener{Listener: listener.Listener}
-	defer proxyListener.Close()
-
-	conn, err := proxyListener.Accept()
-	if err != nil {
-		return &testError{err, "Can't accept connection on listener"}
-	}
-	defer conn.Close()
-	ip := getIpFromAddr(conn.RemoteAddr())
-	shareCh <- ip
-	return nil
-}
-
-func startProxyProtoDial(portEnd int, shareCh <-chan string, validator func(ip1, ip2 string) bool) (bool, *testError) {
-	gatewayAddr := gatewayAddr(portEnd)
-	conn, err := createConnWithFakeIP(gatewayAddr)
-	if err != nil {
-		return false, &testError{err, "Can't create connection"}
-	}
-	defer conn.Close()
-
-	if err := sendHandshakePort(conn, portEnd); err != nil {
-		return false, err
-	}
-
-	usedIp := getIpFromAddr(conn.LocalAddr())
-	receivedIp := <-shareCh
-
-	return validator(usedIp, receivedIp), nil
 }
 
 func routeVersionName(index int) string {
@@ -782,6 +613,4 @@
 			}
 		})
 	}
-=======
->>>>>>> 0c7641df
 }