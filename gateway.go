--- conflicted
+++ resolved
@@ -104,11 +104,8 @@
 
 func (gateway *Gateway) CloseProxy(proxyUID string) {
 	log.Println("Closing proxy with UID", proxyUID)
-<<<<<<< HEAD
+
 	v, ok := gateway.Proxies.LoadAndDelete(proxyUID)
-=======
-	v, ok := gateway.proxies.Load(proxyUID)
->>>>>>> 3b86e442
 	if !ok {
 		return
 	}
@@ -149,12 +146,11 @@
 		gateway.proxies.Store(uid, proxy)
 	}
 	proxyUID := proxy.UID()
-<<<<<<< HEAD
+
 	log.Println("Registering proxy with UID", proxyUID)
 	gateway.Proxies.Store(proxyUID, proxy)
 	proxiesActive.Inc()
-=======
->>>>>>> 3b86e442
+
 
 	proxy.Config.removeCallback = func() {
 		gateway.CloseProxy(proxyUID)
